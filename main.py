from fastapi import FastAPI, HTTPException
from fastapi.middleware.cors import CORSMiddleware
from pymongo import MongoClient
from pydantic import BaseModel
import bcrypt
import os
from dotenv import load_dotenv
from bson import ObjectId
from bson.json_util import dumps

# Load environment variables
load_dotenv()

app = FastAPI()

# Enable CORS for Streamlit requests
app.add_middleware(
    CORSMiddleware,
<<<<<<< HEAD
    allow_origins= "https://bobachat.streamlit.app/", 
=======
    allow_origins=["*"],  # Change this to specific domains for security in production
>>>>>>> 822ff03f
    allow_credentials=True,
    allow_methods=["*"],
    allow_headers=["*"],
)

# MongoDB Connection
MONGO_URI = os.getenv("MONGO_URI")
if not MONGO_URI:
    raise ValueError("MONGO_URI is not set in the environment variables!")

client = MongoClient(MONGO_URI)
db = client["boba_db"]
users_collection = db["users"]

# Ensure GeoSpatial Indexing for location-based queries
users_collection.create_index([("location", "2dsphere")])

# User Model
class User(BaseModel):
    username: str
    password: str
    latitude: float  # New field
    longitude: float  # New field

# ----------------- ROOT ROUTE -----------------
@app.get("/")
async def root():
    return {"message": "Boba API is live and ready to serve!"}

# ----------------- ROOT ROUTE -----------------
@app.get("/")
async def root():
    return {"message": "Boba API is live and ready to serve!"}

# ----------------- ROOT ROUTE -----------------
@app.get("/")
async def root():
    return {"message": "Boba API is live and ready to serve!"}

# ----------------- TEST ROUTE -----------------
@app.get("/test")
async def test():
    return {"message": "Backend is working!"}

# ----------------- SIGNUP -----------------
@app.post("/signup")
async def signup(user: User):
    existing_user = users_collection.find_one({"username": user.username})
    if existing_user:
        raise HTTPException(status_code=400, detail="User already exists")

<<<<<<< HEAD
    hashed_pw = bcrypt.hashpw(user.password.encode('utf-8'), bcrypt.gensalt())

    new_user = {
        "username": user.username,
        "password": hashed_pw.decode('utf-8'),
        "location": {
            "type": "Point",
            "coordinates": [user.longitude, user.latitude]
        }
    }
    users_collection.insert_one(new_user)
=======
    hashed_pw = bcrypt.hashpw(user.password.encode('utf-8'), bcrypt.gensalt())  
    users_collection.insert_one({"username": user.username, "password": hashed_pw.decode('utf-8')})  # Convert bytes to string
>>>>>>> 822ff03f

    return {"message": "User registered successfully!"}

# ----------------- LOGIN -----------------
@app.post("/login")
async def login(user: User):
    existing_user = users_collection.find_one({"username": user.username})
    if not existing_user:
        raise HTTPException(status_code=401, detail="User not found")

<<<<<<< HEAD
    stored_password = existing_user["password"].encode('utf-8')
    if not bcrypt.checkpw(user.password.encode('utf-8'), stored_password):
        raise HTTPException(status_code=401, detail="Invalid password")

    return {"message": "Login successful!", "user_id": str(existing_user["_id"])}

# ----------------- GET PROXIMITY-BASED MATCHES -----------------
@app.get("/matches/{user_id}")
async def get_nearby_users(user_id: str, max_distance: float = 5000):  # Default max 5km
    user = users_collection.find_one({"_id": ObjectId(user_id)})
    if not user or "location" not in user:
        raise HTTPException(status_code=404, detail="User location not available")

    longitude, latitude = user["location"]["coordinates"]

    nearby_users = users_collection.find({
        "location": {
            "$near": {
                "$geometry": {"type": "Point", "coordinates": [longitude, latitude]},
                "$maxDistance": max_distance  # Max distance in meters
            }
        }
    })

    return dumps(list(nearby_users))  # Convert MongoDB cursor to JSON

=======
    stored_password = existing_user["password"].encode('utf-8')  # Convert stored password back to bytes
    if not bcrypt.checkpw(user.password.encode('utf-8'), stored_password):  # ✅ Corrected: Use checkpw() instead of verify()
        raise HTTPException(status_code=401, detail="Invalid password")

    return {"message": "Login successful!"}

>>>>>>> 822ff03f
<|MERGE_RESOLUTION|>--- conflicted
+++ resolved
@@ -1,135 +1,116 @@
-from fastapi import FastAPI, HTTPException
-from fastapi.middleware.cors import CORSMiddleware
-from pymongo import MongoClient
-from pydantic import BaseModel
-import bcrypt
-import os
-from dotenv import load_dotenv
-from bson import ObjectId
-from bson.json_util import dumps
-
-# Load environment variables
-load_dotenv()
-
-app = FastAPI()
-
-# Enable CORS for Streamlit requests
-app.add_middleware(
-    CORSMiddleware,
-<<<<<<< HEAD
-    allow_origins= "https://bobachat.streamlit.app/", 
-=======
-    allow_origins=["*"],  # Change this to specific domains for security in production
->>>>>>> 822ff03f
-    allow_credentials=True,
-    allow_methods=["*"],
-    allow_headers=["*"],
-)
-
-# MongoDB Connection
-MONGO_URI = os.getenv("MONGO_URI")
-if not MONGO_URI:
-    raise ValueError("MONGO_URI is not set in the environment variables!")
-
-client = MongoClient(MONGO_URI)
-db = client["boba_db"]
-users_collection = db["users"]
-
-# Ensure GeoSpatial Indexing for location-based queries
-users_collection.create_index([("location", "2dsphere")])
-
-# User Model
-class User(BaseModel):
-    username: str
-    password: str
-    latitude: float  # New field
-    longitude: float  # New field
-
-# ----------------- ROOT ROUTE -----------------
-@app.get("/")
-async def root():
-    return {"message": "Boba API is live and ready to serve!"}
-
-# ----------------- ROOT ROUTE -----------------
-@app.get("/")
-async def root():
-    return {"message": "Boba API is live and ready to serve!"}
-
-# ----------------- ROOT ROUTE -----------------
-@app.get("/")
-async def root():
-    return {"message": "Boba API is live and ready to serve!"}
-
-# ----------------- TEST ROUTE -----------------
-@app.get("/test")
-async def test():
-    return {"message": "Backend is working!"}
-
-# ----------------- SIGNUP -----------------
-@app.post("/signup")
-async def signup(user: User):
-    existing_user = users_collection.find_one({"username": user.username})
-    if existing_user:
-        raise HTTPException(status_code=400, detail="User already exists")
-
-<<<<<<< HEAD
-    hashed_pw = bcrypt.hashpw(user.password.encode('utf-8'), bcrypt.gensalt())
-
-    new_user = {
-        "username": user.username,
-        "password": hashed_pw.decode('utf-8'),
-        "location": {
-            "type": "Point",
-            "coordinates": [user.longitude, user.latitude]
-        }
-    }
-    users_collection.insert_one(new_user)
-=======
-    hashed_pw = bcrypt.hashpw(user.password.encode('utf-8'), bcrypt.gensalt())  
-    users_collection.insert_one({"username": user.username, "password": hashed_pw.decode('utf-8')})  # Convert bytes to string
->>>>>>> 822ff03f
-
-    return {"message": "User registered successfully!"}
-
-# ----------------- LOGIN -----------------
-@app.post("/login")
-async def login(user: User):
-    existing_user = users_collection.find_one({"username": user.username})
-    if not existing_user:
-        raise HTTPException(status_code=401, detail="User not found")
-
-<<<<<<< HEAD
-    stored_password = existing_user["password"].encode('utf-8')
-    if not bcrypt.checkpw(user.password.encode('utf-8'), stored_password):
-        raise HTTPException(status_code=401, detail="Invalid password")
-
-    return {"message": "Login successful!", "user_id": str(existing_user["_id"])}
-
-# ----------------- GET PROXIMITY-BASED MATCHES -----------------
-@app.get("/matches/{user_id}")
-async def get_nearby_users(user_id: str, max_distance: float = 5000):  # Default max 5km
-    user = users_collection.find_one({"_id": ObjectId(user_id)})
-    if not user or "location" not in user:
-        raise HTTPException(status_code=404, detail="User location not available")
-
-    longitude, latitude = user["location"]["coordinates"]
-
-    nearby_users = users_collection.find({
-        "location": {
-            "$near": {
-                "$geometry": {"type": "Point", "coordinates": [longitude, latitude]},
-                "$maxDistance": max_distance  # Max distance in meters
-            }
-        }
-    })
-
-    return dumps(list(nearby_users))  # Convert MongoDB cursor to JSON
-
-=======
-    stored_password = existing_user["password"].encode('utf-8')  # Convert stored password back to bytes
-    if not bcrypt.checkpw(user.password.encode('utf-8'), stored_password):  # ✅ Corrected: Use checkpw() instead of verify()
-        raise HTTPException(status_code=401, detail="Invalid password")
-
-    return {"message": "Login successful!"}
-
->>>>>>> 822ff03f
+from fastapi import FastAPI, HTTPException
+from fastapi.middleware.cors import CORSMiddleware
+from pymongo import MongoClient
+from pydantic import BaseModel
+import bcrypt
+import os
+from dotenv import load_dotenv
+from bson import ObjectId
+from bson.json_util import dumps
+
+# Load environment variables
+load_dotenv()
+
+app = FastAPI()
+
+# Enable CORS for Streamlit requests
+app.add_middleware(
+    CORSMiddleware,
+    allow_origins= "https://bobachat.streamlit.app/", 
+    allow_credentials=True,
+    allow_methods=["*"],
+    allow_headers=["*"],
+)
+
+# MongoDB Connection
+MONGO_URI = os.getenv("MONGO_URI")
+if not MONGO_URI:
+    raise ValueError("MONGO_URI is not set in the environment variables!")
+
+client = MongoClient(MONGO_URI)
+db = client["boba_db"]
+users_collection = db["users"]
+
+# Ensure GeoSpatial Indexing for location-based queries
+users_collection.create_index([("location", "2dsphere")])
+
+# User Model
+class User(BaseModel):
+    username: str
+    password: str
+    latitude: float  # New field
+    longitude: float  # New field
+
+# ----------------- ROOT ROUTE -----------------
+@app.get("/")
+async def root():
+    return {"message": "Boba API is live and ready to serve!"}
+
+# ----------------- ROOT ROUTE -----------------
+@app.get("/")
+async def root():
+    return {"message": "Boba API is live and ready to serve!"}
+
+# ----------------- ROOT ROUTE -----------------
+@app.get("/")
+async def root():
+    return {"message": "Boba API is live and ready to serve!"}
+
+# ----------------- TEST ROUTE -----------------
+@app.get("/test")
+async def test():
+    return {"message": "Backend is working!"}
+
+# ----------------- SIGNUP -----------------
+@app.post("/signup")
+async def signup(user: User):
+    existing_user = users_collection.find_one({"username": user.username})
+    if existing_user:
+        raise HTTPException(status_code=400, detail="User already exists")
+
+    hashed_pw = bcrypt.hashpw(user.password.encode('utf-8'), bcrypt.gensalt())
+
+    new_user = {
+        "username": user.username,
+        "password": hashed_pw.decode('utf-8'),
+        "location": {
+            "type": "Point",
+            "coordinates": [user.longitude, user.latitude]
+        }
+    }
+    users_collection.insert_one(new_user)
+
+    return {"message": "User registered successfully!"}
+
+# ----------------- LOGIN -----------------
+@app.post("/login")
+async def login(user: User):
+    existing_user = users_collection.find_one({"username": user.username})
+    if not existing_user:
+        raise HTTPException(status_code=401, detail="User not found")
+
+    stored_password = existing_user["password"].encode('utf-8')
+    if not bcrypt.checkpw(user.password.encode('utf-8'), stored_password):
+        raise HTTPException(status_code=401, detail="Invalid password")
+
+    return {"message": "Login successful!", "user_id": str(existing_user["_id"])}
+
+# ----------------- GET PROXIMITY-BASED MATCHES -----------------
+@app.get("/matches/{user_id}")
+async def get_nearby_users(user_id: str, max_distance: float = 5000):  # Default max 5km
+    user = users_collection.find_one({"_id": ObjectId(user_id)})
+    if not user or "location" not in user:
+        raise HTTPException(status_code=404, detail="User location not available")
+
+    longitude, latitude = user["location"]["coordinates"]
+
+    nearby_users = users_collection.find({
+        "location": {
+            "$near": {
+                "$geometry": {"type": "Point", "coordinates": [longitude, latitude]},
+                "$maxDistance": max_distance  # Max distance in meters
+            }
+        }
+    })
+
+    return dumps(list(nearby_users))  # Convert MongoDB cursor to JSON